from copy import deepcopy
from typing import Dict, Union

import numpy as np
from gym import spaces

from stable_baselines3.common.preprocessing import is_image_space
from stable_baselines3.common.vec_env.base_vec_env import VecEnv, VecEnvStepReturn, VecEnvWrapper


class VecTransposeImage(VecEnvWrapper):
    """
    Re-order channels, from HxWxC to CxHxW.
    It is required for PyTorch convolution layers.

    :param venv:
    """

    def __init__(self, venv: VecEnv):
        assert is_image_space(venv.observation_space) or isinstance(
            venv.observation_space, spaces.dict.Dict
        ), "The observation space must be an image or dictionary observation space"

        if isinstance(venv.observation_space, spaces.dict.Dict):
            self.image_space_keys = []
            observation_space = deepcopy(venv.observation_space)
            for key, space in observation_space.spaces.items():
                if is_image_space(space):
                    # Keep track of which keys should be transposed later
                    self.image_space_keys.append(key)
                    observation_space.spaces[key] = self.transpose_space(space)
        else:
            observation_space = self.transpose_space(venv.observation_space)
        super(VecTransposeImage, self).__init__(venv, observation_space=observation_space)

    @staticmethod
    def transpose_space(observation_space: spaces.Box) -> spaces.Box:
        """
        Transpose an observation space (re-order channels).

        :param observation_space:
        :return:
        """
        assert is_image_space(observation_space), "The observation space must be an image"
        width, height, channels = observation_space.shape
        new_shape = (channels, width, height)
        return spaces.Box(low=0, high=255, shape=new_shape, dtype=observation_space.dtype)

    @staticmethod
    def transpose_image(image: np.ndarray) -> np.ndarray:
        """
        Transpose an image or batch of images (re-order channels).

        :param image:
        :return:
        """
        if len(image.shape) == 3:
            return np.transpose(image, (2, 0, 1))
        return np.transpose(image, (0, 3, 1, 2))

    def transpose_observations(self, observations: Union[np.ndarray, Dict]) -> Union[np.ndarray, Dict]:
        """
        Transpose (if needed) and return new observations.

        :param observations:
        :return: Transposed observations
        """
        if isinstance(observations, dict):
            # Avoid modifying the original object in place
            observations = deepcopy(observations)
            for k in self.image_space_keys:
                observations[k] = self.transpose_image(observations[k])
        else:
            observations = self.transpose_image(observations)
        return observations

    def step_wait(self) -> VecEnvStepReturn:
        observations, rewards, dones, infos = self.venv.step_wait()

        # Transpose the terminal observations
        for idx, done in enumerate(dones):
            if not done:
                continue
<<<<<<< HEAD
            infos[idx]["terminal_observation"] = self.transpose_observations(infos[idx]["terminal_observation"])
=======
            if "terminal_observation" in infos[idx]:
                infos[idx]["terminal_observation"] = self.transpose_image(infos[idx]["terminal_observation"])
>>>>>>> c69f7cd5

        return self.transpose_observations(observations), rewards, dones, infos

    def reset(self) -> Union[np.ndarray, Dict]:
        """
        Reset all environments
        """
        return self.transpose_observations(self.venv.reset())

    def close(self) -> None:
        self.venv.close()<|MERGE_RESOLUTION|>--- conflicted
+++ resolved
@@ -81,12 +81,8 @@
         for idx, done in enumerate(dones):
             if not done:
                 continue
-<<<<<<< HEAD
-            infos[idx]["terminal_observation"] = self.transpose_observations(infos[idx]["terminal_observation"])
-=======
             if "terminal_observation" in infos[idx]:
-                infos[idx]["terminal_observation"] = self.transpose_image(infos[idx]["terminal_observation"])
->>>>>>> c69f7cd5
+                infos[idx]["terminal_observation"] = self.transpose_observations(infos[idx]["terminal_observation"])
 
         return self.transpose_observations(observations), rewards, dones, infos
 
