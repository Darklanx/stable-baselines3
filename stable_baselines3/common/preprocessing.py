--- conflicted
+++ resolved
@@ -65,11 +65,6 @@
     return False
 
 
-<<<<<<< HEAD
-def preprocess_obs(
-    obs: th.Tensor, observation_space: spaces.Space, normalize_images: bool = True
-) -> Union[th.Tensor, Dict[str, th.Tensor]]:
-=======
 def maybe_transpose(observation: np.ndarray, observation_space: spaces.Space) -> np.ndarray:
     """
     Handle the different cases for images as PyTorch use channel first format.
@@ -90,8 +85,11 @@
     return observation
 
 
-def preprocess_obs(obs: th.Tensor, observation_space: spaces.Space, normalize_images: bool = True) -> th.Tensor:
->>>>>>> 237223f8
+def preprocess_obs(
+    obs: th.Tensor,
+    observation_space: spaces.Space,
+    normalize_images: bool = True,
+) -> Union[th.Tensor, Dict[str, th.Tensor]]:
     """
     Preprocess observation to be to a neural network.
     For images, it normalizes the values by dividing them by 255 (to have values in [0, 1])
